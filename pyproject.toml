--- conflicted
+++ resolved
@@ -8,11 +8,8 @@
 
 [tool.setuptools_scm]
 fallback_version = "0.0.0"
-<<<<<<< HEAD
-=======
 version_scheme = "guess-next-dev"
 local_scheme = "no-local-version"
->>>>>>> 1189d854
 
 [project]
 name = "quicklook-package"

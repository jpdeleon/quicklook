--- conflicted
+++ resolved
@@ -17,6 +17,7 @@
 from aesthetic.plot import savefig as save_figure
 import flammkuchen as fk
 from tql.utils import get_tfop_info, TESS_TIME_OFFSET, TESS_pix_scale
+from tql.gls import Gls
 from tql.plot import (
     get_dss_data,
     plot_gaia_sources_on_survey,
@@ -110,7 +111,10 @@
         _ = self.get_toi_ephem()
         if window_length is None:
             self.window_length = (
-                self.tfop_dur[0] * 3 if self.tfop_dur[0] else 0.5
+                self.tfop_dur[0] * 3
+                if (self.tfop_dur is not None)
+                and (self.tfop_dur[0] * 3 >= 0.1)
+                else 0.5
             )
         else:
             self.window_length = window_length
@@ -123,19 +127,8 @@
             if Porb_limits is None
             else Porb_limits[1]
         )
-        # CDIPS light curve has no flux err
-        if math.isnan(np.median(self.flat_lc.flux_err.value)):
-            flux_err = np.zeros_like(self.flat_lc.flux_err)
-            flux_err += np.nanstd(self.flat_lc.flux)
-        else:
-            flux_err = self.flat_lc.flux_err.value
-        # Run TLS
-        self.tls_results = tls(
-            self.flat_lc.time.value, self.flat_lc.flux.value, flux_err
-        ).power(
-            period_min=self.Porb_min,  # Roche limit default
-            period_max=self.Porb_max,
-        )
+        self.run_tls()
+        self.run_gls()
         self.fold_lc = self.flat_lc.fold(
             period=self.tls_results.period, epoch_time=self.tls_results.T0
         )
@@ -143,11 +136,7 @@
         self.savefig = savefig
         self.savetls = savetls
         self.archival_survey = archival_survey
-<<<<<<< HEAD
         self.append_tls_results()
-=======
-        self.append_tql_results()
->>>>>>> c6d4c2a8
         _ = self.plot_tql()
 
     def __repr__(self):
@@ -156,21 +145,12 @@
         included_args = [
             # ===target attributes===
             "name",
-            # "toiid",
-            # "ctoiid",
-            # "ticid",
-            # "epicid",
-            # "gaiaDR2id",
-            # "ra_deg",
-            # "dec_deg",
-            # "target_coord",
             "search_radius",
             "sector",
             "exptime",
             "mission",
             "campaign",
             # "all_sectors",
-            # "all_campaigns",
             # ===tpf attributes===
             "sap_mask",
             "quality_bitmask",
@@ -394,25 +374,68 @@
             self.tfop_depth = None
         return vals
 
+    def run_tls(self):
+        # CDIPS light curve has no flux err
+        if math.isnan(np.median(self.flat_lc.flux_err.value)):
+            flux_err = np.zeros_like(self.flat_lc.flux_err)
+            flux_err += np.nanstd(self.flat_lc.flux)
+        else:
+            flux_err = self.flat_lc.flux_err.value
+        # Run TLS
+        self.tls_results = tls(
+            self.flat_lc.time.value, self.flat_lc.flux.value, flux_err
+        ).power(
+            period_min=self.Porb_min,  # Roche limit default
+            period_max=self.Porb_max,
+        )
+
     def append_tls_results(self):
+        self.tls_results["time_raw"] = self.raw_lc.time.value
+        self.tls_results["flux_raw"] = self.raw_lc.flux.value
+        self.tls_results["err_raw"] = self.raw_lc.flux_err.value
+        self.tls_results["time_flat"] = self.flat_lc.time.value
+        self.tls_results["flux_flat"] = self.flat_lc.flux.value
+        self.tls_results["err_flat"] = self.flat_lc.flux_err.value
         self.tls_results["Porb_min"] = self.Porb_min
         self.tls_results["Porb_max"] = self.Porb_max
         self.tls_results["period_tfop"] = self.tfop_period
         self.tls_results["T0_tfop"] = self.tfop_epoch
-<<<<<<< HEAD
-        self.tls_results["duration_tfop"] = self.tfop_duration
-=======
         self.tls_results["duration_tfop"] = self.tfop_dur
->>>>>>> c6d4c2a8
         self.tls_results["depth_tfop"] = self.tfop_depth
         self.tls_results["gaiaid"] = self.gaiaid
         self.tls_results["ticid"] = self.ticid
         self.tls_results["toiid"] = self.toiid
-
-<<<<<<< HEAD
-
-=======
->>>>>>> c6d4c2a8
+        self.tls_results["sector"] = self.sector
+        # self.tls_results["Prot_ls"] = self.Prot_ls
+        self.tls_results["power_gls"] = (
+            self.gls.power.max(),
+            self.gls.power.std(),
+        )
+        self.tls_results["Prot_gls"] = (
+            self.gls.hpstat["P"],
+            self.gls.hpstat["e_P"],
+        )
+        self.tls_results["amp_gls"] = (
+            self.gls.hpstat["amp"],
+            self.gls.hpstat["e_amp"],
+        )
+
+    def run_gls(self):
+        if self.pipeline == "pathos":
+            # pathos do not have flux_err
+            cols = ["time", "flux"]
+        else:
+            cols = ["time", "flux", "flux_err"]
+        data = (
+            self.raw_lc.to_pandas().reset_index()[cols][~self.tmask].values.T
+        )
+        self.gls = Gls(data, Pbeg=self.Porb_min, verbose=True)
+        print(
+            "Estimating rotation period using Generalized Lomb-Scargle (GLS) periodogram."
+        )
+        # show plot if not saved
+        # fig2 = self.gls.plot(block=~self.savefig, figsize=(10, 8))
+
     def flatten_raw_lc(self):
         print(f"Using wotan's {self.flatten_method} method to flatten raw lc.")
         wflat_lc, wtrend_lc = flatten(
@@ -593,7 +616,7 @@
         # +++++++++++++++++++++ax2 Lomb-scargle periodogram
         ax = axes.flatten()[1]
 
-        best_period, ls_model = plot_periodogram(
+        self.Prot_ls, ls_model = plot_periodogram(
             self.raw_lc[~self.tmask], method=self.pg_method, ax=ax
         )
         # +++++++++++++++++++++ax phase-folded at Prot + sinusoidal model
@@ -601,7 +624,7 @@
         # raw
         _ = (
             self.raw_lc[~self.tmask]
-            .fold(best_period)
+            .fold(self.Prot_ls)
             .scatter(
                 ax=ax,
                 c=self.raw_lc.time.value[~self.tmask],
@@ -612,7 +635,7 @@
         )
         _ = (
             ls_model(self.raw_lc.time)
-            .fold(best_period)
+            .fold(self.Prot_ls)
             .plot(label=f"{self.pg_method} model", color="r", lw=3, ax=ax)
         )
 
